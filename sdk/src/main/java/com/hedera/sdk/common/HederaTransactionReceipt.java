package com.hedera.sdk.common;

import java.io.Serializable;
import com.hedera.sdk.node.HederaNode;
import com.hedera.sdk.transaction.HederaTransaction;
import com.hederahashgraph.api.proto.java.ResponseCodeEnum;
import com.hederahashgraph.api.proto.java.TransactionGetReceiptResponse;
import com.hederahashgraph.api.proto.java.TransactionReceipt;
import org.slf4j.LoggerFactory;

/**
 * The consensus result for a transaction, which might not be currently known, or may succeed or fail.
 */
public class HederaTransactionReceipt implements Serializable {
	final ch.qos.logback.classic.Logger logger = (ch.qos.logback.classic.Logger)LoggerFactory.getLogger(HederaTransactionReceipt.class);
	private static final long serialVersionUID = 1;

	/**
	 * The status of the transaction - {@link ResponseCodeEnum}
	 */
	public ResponseCodeEnum transactionStatus = ResponseCodeEnum.UNKNOWN;
	/**
	 * The node precheckCode for this transaction
	 */
	public ResponseCodeEnum nodePrecheck = ResponseCodeEnum.UNKNOWN;
	/**
	 * The {@link HederaAccountID} for this receipt
	 * initially null
	 */
	public HederaAccountID accountID = null;
	/**
	 * The {@link HederaFileID} for this receipt
	 * initially null
	 */
	public HederaFileID fileID = null;
	/**
	 * The {@link HederaContractID} for this receipt
	 * initially null
	 */
	public HederaContractID contractID = null;

	/**
	 * Default constructor
	 */
	public HederaTransactionReceipt() {


	}
	/**
	 * Constructs from a transaction status, account id, file id and contract id
<<<<<<< HEAD
	 * @param nodePrecheck a {@link HederaPrecheckResult}
	 * @param transactionStatus a {@link HederaTransactionStatus}
=======
	 * @param nodePrecheck a {@link ResponseCodeEnum} 
	 * @param transactionStatus a {@link ResponseCodeEnum}
>>>>>>> 0f0fab04
	 * @param accountID a {@link HederaAccountID}
	 * @param fileID a {@link HederaFileID}
	 * @param contractID a {@link HederaContractID}
	 */
	public HederaTransactionReceipt(ResponseCodeEnum nodePrecheck, ResponseCodeEnum transactionStatus, HederaAccountID accountID, HederaFileID fileID, HederaContractID contractID) {

	   	this.transactionStatus = transactionStatus;
	   	this.nodePrecheck = nodePrecheck;
	   	this.accountID = accountID;
	   	this.fileID = fileID;
	   	this.contractID = contractID;

	}

	/**
	 * Constructs from a transaction status, account id, file id and contract id
	 * @param transactionStatus a {@link ResponseCodeEnum}
	 * @param accountID a {@link HederaAccountID}
	 * @param fileID a {@link HederaFileID}
	 * @param contractID a {@link HederaContractID}
	 */
	public HederaTransactionReceipt(ResponseCodeEnum transactionStatus, HederaAccountID accountID, HederaFileID fileID, HederaContractID contractID) {

	   	this.transactionStatus = transactionStatus;
	   	this.accountID = accountID;
	   	this.fileID = fileID;
	   	this.contractID = contractID;

	}

	/**
	 * Construct from a {@link TransactionGetReceiptResponse} protobuf stream
	 * @param receiptResponse the {@link TransactionGetReceiptResponse}
	 */
	public HederaTransactionReceipt(TransactionGetReceiptResponse receiptResponse) {


		this.nodePrecheck = receiptResponse.getHeader().getNodeTransactionPrecheckCode();
		this.transactionStatus = receiptResponse.getReceipt().getStatus();

	   	if (receiptResponse.getReceipt().hasAccountID()) {
		   	this.accountID = new HederaAccountID(receiptResponse.getReceipt().getAccountID());
	   	} else {
	   		this.accountID = null;
	   	}
	   	if (receiptResponse.getReceipt().hasFileID()) {
	   		this.fileID = new HederaFileID(receiptResponse.getReceipt().getFileID());
	   	} else {
	   		this.fileID = null;
	   	}
	   	if (receiptResponse.getReceipt().hasContractID()) {
	   		this.contractID = new HederaContractID(receiptResponse.getReceipt().getContractID());
	   	}

	}
	/**
	 * Construct from a {@link TransactionReceipt} protobuf stream
	 * @param receipt the {@link TransactionReceipt}
	 */
	public HederaTransactionReceipt(TransactionReceipt receipt) {


	   	this.transactionStatus = receipt.getStatus();

	   	if (receipt.hasAccountID()) {
		   	this.accountID = new HederaAccountID(receipt.getAccountID());
	   	} else {
	   		this.accountID = null;
	   	}
	   	if (receipt.hasFileID()) {
	   		this.fileID = new HederaFileID(receipt.getFileID());
	   	} else {
	   		this.fileID = null;
	   	}
	   	if (receipt.hasContractID()) {
	   		this.contractID = new HederaContractID(receipt.getContractID());
	   	}

	}

	/**
	 * Generate a {@link TransactionReceipt} protobuf payload for this object
	 * @return {@link TransactionReceipt}
	 */
	public TransactionReceipt getProtobuf() {


		TransactionReceipt.Builder transactionReceipt = TransactionReceipt.newBuilder();

		if (this.accountID != null) {
			transactionReceipt.setAccountID(this.accountID.getProtobuf());
		}
		if (this.contractID != null) {
			transactionReceipt.setContractID(this.contractID.getProtobuf());
		}
		if (this.fileID != null) {
			transactionReceipt.setFileID(this.fileID.getProtobuf());
		}

   		transactionReceipt.setStatus(this.transactionStatus);



		return transactionReceipt.build();
	}
	/**
	 * Gets a receipt for a given transaction ID
	 * @param transactionID the transactionID
	 * @param node the node
	 * @throws InterruptedException in the event of a node communication failure
	 */
	public HederaTransactionReceipt(HederaTransactionID transactionID, HederaNode node) throws InterruptedException {

		HederaTransaction transaction = new HederaTransaction();
		transaction.setNode(node);
		if (transaction.getReceipt(transactionID)) {
			this.accountID = transaction.transactionReceipt().accountID;
			this.contractID = transaction.transactionReceipt().contractID;
			this.fileID = transaction.transactionReceipt().fileID;
			this.transactionStatus = transaction.transactionReceipt().transactionStatus;
			this.nodePrecheck = transaction.transactionReceipt().nodePrecheck;
		} else {
			this.transactionStatus = ResponseCodeEnum.UNKNOWN;
		}
	}
}<|MERGE_RESOLUTION|>--- conflicted
+++ resolved
@@ -48,13 +48,8 @@
 	}
 	/**
 	 * Constructs from a transaction status, account id, file id and contract id
-<<<<<<< HEAD
-	 * @param nodePrecheck a {@link HederaPrecheckResult}
-	 * @param transactionStatus a {@link HederaTransactionStatus}
-=======
 	 * @param nodePrecheck a {@link ResponseCodeEnum} 
 	 * @param transactionStatus a {@link ResponseCodeEnum}
->>>>>>> 0f0fab04
 	 * @param accountID a {@link HederaAccountID}
 	 * @param fileID a {@link HederaFileID}
 	 * @param contractID a {@link HederaContractID}
