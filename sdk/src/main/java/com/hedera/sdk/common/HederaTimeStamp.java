--- conflicted
+++ resolved
@@ -8,7 +8,7 @@
 import com.hederahashgraph.api.proto.java.Timestamp;
 
 /**
- * An exact date and time. This is the same data structure as the protobuf Timestamp.proto 
+ * An exact date and time. This is the same data structure as the protobuf Timestamp.proto
  * (see the comments in https://github.com/google/protobuf/blob/master/src/google/protobuf/timestamp.proto)
  */
 public class HederaTimeStamp implements Serializable {
@@ -18,99 +18,67 @@
 	 * Time value, defaults to Now -10s to account for possible minor time differences between client and node.
 	 * An earlier time is better than a later one.
 	 */
-	public Instant time = Instant.now().minusSeconds(10); 
+	public Instant time = Instant.now().minusSeconds(10);
 	/**
 	 * Default constructor
 	 */
 	public HederaTimeStamp() {
-<<<<<<< HEAD
-	   	
-	   	
-=======
 
 
->>>>>>> 7c44335f
 	}
 	/**
 	 * Constructor from an {@link Instant}
 	 * @param time the instant to construct from
 	 */
 	public HederaTimeStamp(Instant time) {
-<<<<<<< HEAD
-	   	
-		this.time = time;
-	   	
-=======
 
 		this.time = time;
 
->>>>>>> 7c44335f
 	}
-	/** 
+	/**
 	 * Constructor from seconds and nanos
 	 * @param seconds the seconds to construct from
 	 * @param nanos the nanos to construct from
 	 */
 	public HederaTimeStamp(long seconds, int nanos) {
-<<<<<<< HEAD
-	   	
-		this.time = Instant.ofEpochMilli(0);
-		this.time = this.time.plusSeconds(seconds);
-		this.time = this.time.plusNanos(nanos);
-	   	
-=======
 
 		this.time = Instant.ofEpochMilli(0);
 		this.time = this.time.plusSeconds(seconds);
 		this.time = this.time.plusNanos(nanos);
 
->>>>>>> 7c44335f
 	}
-	
+
 	/**
 	 * Construct from a {@link Timestamp} protobuf
 	 * @param timestampProtobuf the timestamp in protobuf format
 	 */
 	public HederaTimeStamp(Timestamp timestampProtobuf) {
-<<<<<<< HEAD
-	   	
-		this.time = Instant.ofEpochMilli(0);
-		this.time = this.time.plusSeconds(timestampProtobuf.getSeconds());
-		this.time = this.time.plusNanos(timestampProtobuf.getNanos());
-	   	
-=======
 
 		this.time = Instant.ofEpochMilli(0);
 		this.time = this.time.plusSeconds(timestampProtobuf.getSeconds());
 		this.time = this.time.plusNanos(timestampProtobuf.getNanos());
 
->>>>>>> 7c44335f
 	}
 
 	/**
-	 * Generate a {@link Timestamp} protobuf payload for this object 
+	 * Generate a {@link Timestamp} protobuf payload for this object
 	 * @return {@link Timestamp}
 	 */
 	public Timestamp getProtobuf() {
-<<<<<<< HEAD
-	   	
-	   	
-=======
 
 
->>>>>>> 7c44335f
 		return Timestamp.newBuilder().setSeconds(this.time.getEpochSecond())
 			    .setNanos(this.time.getNano()).build();
 	}
 	/**
-	 * Returns the seconds element of the timestamp 
+	 * Returns the seconds element of the timestamp
 	 * @return {@link Long} the number of seconds
 	 */
 	public long seconds() {
 		return this.time.getEpochSecond();
 	}
 	/**
-	 * Returns the nanos element of the timestamp 
+	 * Returns the nanos element of the timestamp
 	 * @return {@link int} the number of nanos
 	 */
 	public int nanos() {
