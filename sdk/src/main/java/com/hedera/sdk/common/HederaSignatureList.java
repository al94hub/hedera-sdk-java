--- conflicted
+++ resolved
@@ -25,75 +25,46 @@
 	 * Default constructor
 	 */
 	public HederaSignatureList() {
-<<<<<<< HEAD
-	   	
-	   	
-=======
 
 
->>>>>>> 7c44335f
 	}
 	/**
 	 * Construct from a List of {@link HederaSignature}
 	 * @param signatures the signatures to construct from
 	 */
 	public HederaSignatureList(List<HederaSignature> signatures) {
-<<<<<<< HEAD
-	   	
-		for (HederaSignature hederaSignature : signatures) {
-			this.signatures.add(hederaSignature);
-		}
-	   	
-=======
 
 		for (HederaSignature hederaSignature : signatures) {
 			this.signatures.add(hederaSignature);
 		}
 
->>>>>>> 7c44335f
 	}
 	/**
 	 * Construct from a {@link SignatureList} protobuf
 	 * @param protobuf signatures in protobuf format
 	 */
 	public HederaSignatureList(SignatureList protobuf) {
-<<<<<<< HEAD
-	   	
-=======
 
->>>>>>> 7c44335f
 		// convert a protobuf payload into class data
 		this.signatures.clear();
-		
+
 		for (Signature signature : protobuf.getSigsList()) {
 			this.signatures.add(new HederaSignature(signature));
 		}
-<<<<<<< HEAD
-	   	
-=======
 
->>>>>>> 7c44335f
 	}
 	/**
 	 * Get the {@link SignatureList} protobuf for this object
 	 * @return {@link SignatureList}
 	 */
 	public SignatureList getProtobuf() {
-<<<<<<< HEAD
-	   	
-=======
 
->>>>>>> 7c44335f
 		// Generates the protobuf payload for this class
 		SignatureList.Builder signatureListProtobuf = SignatureList.newBuilder();
 		for (HederaSignature signature : this.signatures) {
 			signatureListProtobuf.addSigs(signature.getProtobuf());
 		}
-<<<<<<< HEAD
-	   	
-=======
 
->>>>>>> 7c44335f
 		return signatureListProtobuf.build();
 	}
 	/**
@@ -101,27 +72,17 @@
 	 * @param signature {@link HederaSignature}
 	 */
 	public void addSignature(HederaSignature signature) {
-<<<<<<< HEAD
-	   	
-		this.signatures.add(signature);
-	   	
-=======
 
 		this.signatures.add(signature);
 
->>>>>>> 7c44335f
 	}
-	/** 
+	/**
 	 * Delete a {@link HederaSignature} from the list
 	 * @param signature {@link HederaSignature}
 	 * @return true if found and deleted
 	 */
 	public boolean deleteSignature(HederaSignature signature) {
-<<<<<<< HEAD
-	   	
-=======
 
->>>>>>> 7c44335f
 		return this.signatures.remove(signature);
 	}
 }