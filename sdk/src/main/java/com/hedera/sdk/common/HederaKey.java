package com.hedera.sdk.common;

import java.io.Serializable;
import java.util.ArrayList;
import java.util.List;
import java.util.UUID;

import javax.xml.bind.DatatypeConverter;

import org.json.simple.JSONArray;
import org.json.simple.JSONObject;
import org.slf4j.Logger;
import org.slf4j.LoggerFactory;
import org.spongycastle.util.encoders.Hex;

import com.google.protobuf.ByteString;
import com.hedera.sdk.common.HederaContractID;
import com.hedera.sdk.cryptography.EDKeyPair;
import com.hedera.sdk.node.HederaNode;
import com.hedera.sdk.query.HederaQuery;
import com.hedera.sdk.query.HederaQueryHeader;
import com.hedera.sdk.query.HederaQuery.QueryType;
import com.hedera.sdk.query.HederaQueryHeader.QueryResponseType;
import com.hedera.sdk.transaction.HederaTransaction;
import com.hederahashgraph.api.proto.java.FileGetInfoResponse;
import com.hederahashgraph.api.proto.java.GetByKeyQuery;
import com.hederahashgraph.api.proto.java.GetByKeyResponse;
import com.hederahashgraph.api.proto.java.Key;
import com.hederahashgraph.api.proto.java.Response;
import com.hederahashgraph.api.proto.java.ResponseCodeEnum;
import com.hederahashgraph.api.proto.java.ResponseHeader;

/**
 * A Key can be a public key from one of the three supported systems (ed25519, RSA-3072, ECDSA with p384). 
 * Or, it can be the ID of a smart contract instance, which is authorized to act as if it had a key. 
 * If an account has an ed25519 key associated with it, then the corresponding private key must sign any transaction to transfer cryptocurrency out of it. 
 * And similarly for RSA and ECDSA.
 * A Key can be a smart contract ID, which means that smart contract is to authorize operations as if it had signed with a key that it owned. 
 * The smart contract doesn't actually have a key, and doesn't actually sign a transaction. 
 * But it's as if a virtual transaction were created, and the smart contract signed it with a private key.
 * A key can be a "threshold key", which means a list of M keys, any N of which must sign in order for the threshold signature to be considered valid. 
 * The keys within a threshold signature may themselves be threshold signatures, to allow complex signature requirements.
 * A Key can be a list of keys. Their use is dependent on context. 
 * For example, a Hedera file is created with a list of keys, where all of them must sign a transaction to create or modify the file, 
 * but only one of them is needed to sign a transaction to delete the file. So it's a single list that sometimes acts as a 1-of-M threshold key, 
 * and sometimes acts as an M-of-M threshold key.
 * A Key can contain a ThresholdKey or KeyList, which in turn contain a Key, so this mutual recursion would allow nesting arbitrarily deep. 
 * The current API only allows the nesting to a depth of 3 levels, such as the key being a list of threshold keys, 
 * each of which contains a list of primitive keys (e.g., ed25519). 
 * In the future, this requirement may be relaxed, to allow deeper nesting.
 */
public class HederaKey implements Serializable {
	final Logger logger = LoggerFactory.getLogger(HederaKey.class);
	private static String JSON_DESCRIPTION = "description";
	private static String JSON_UUID = "uuid";
	private static String JSON_TYPE = "type";
	private static String JSON_KEY = "key";
	private static String JSON_KEYS = "keys";
	private static final long serialVersionUID = 1;
	private byte[] key = null;
	private KeyType keyType = KeyType.NOTSET;
	private HederaContractID contractIDKey = null;
	private HederaKeyThreshold thresholdKey = null;
	private HederaKeyList keyList = null;
	private ResponseCodeEnum precheckResult = ResponseCodeEnum.UNKNOWN;
	private long cost = 0;
	private byte[] stateProof = new byte[0];
	private HederaNode node = new HederaNode();

	/**
	 * The type of key held in this object
	 */
	public enum KeyType {
	    CONTRACT,
	    ED25519,
	    RSA3072,
	    ECDSA384,
	    THRESHOLD, 
	    LIST,
	    NOTSET
	}
	/**
	 * A description for the key
	 */
	public String keyDescription = "";

	/**
	 * A UUID for the key, automatically set when a key object is created, can be overwritten
	 */
	public String uuid = UUID.randomUUID().toString();

	/**
	 * List of HederaEntityIDs returned when a query is run
	 * for this key
	 */
	public List<HederaEntityID> entityIDs = new ArrayList<HederaEntityID>();
	private EDKeyPair keyPair;

	/**
	 * Method to set the node object to be used to communicate
	 * with a node
	 * @param node {@link HederaNode} the node for communication
	 */
	public void setNode (HederaNode node) {
		this.node = node;
	}
	/**
	 * Method to get the node object to be used to communicate
	 * with a node
	 * @return {@link HederaNode} the node for communication
	 */
	public HederaNode getNode () {
		return this.node;
	}
	/**
	 * Returns the cost of running a query in relation to this key
	 * @return long
	 */
	public long getCost() {
		return this.cost;
	}
	/**
	 * Returns the stateProof if requested during a query in relation to this key
	 * @return byte array (byte[])
	 */
	public byte[] getStateProof() {
		return this.stateProof;
	}
	/**
	 * Default constructor
	 */
	public HederaKey() {
	   	
	   	
	}
	/**
	 * Constructs a HederaKey from type, key bytes and description
	 * @param keyType the type of key
	 * @param key a byte array containing the value of the key
	 * @param keyDescription a description for the key
	 */
	public HederaKey(KeyType keyType, byte[] key, String keyDescription) {
	   	
		this.key = key.clone();
		this.keyType = keyType;
		this.keyDescription = keyDescription;
	   	
	}
	/**
	 * Constructs a HederaKey from type, key bytes
	 * @param keyType the type of key
	 * @param key a byte array containing the value of the key
	 */
	public HederaKey(KeyType keyType, byte[] key) {
		this(keyType, key, "");
	}
	/**
	 * Constructs a HederaKey from a HederaContractID and description
	 * @param contractKey the HederaContractID used for this key
	 * @param keyDescription the description of the key
	 */
<<<<<<< HEAD:sdk/src/main/java/com/hedera/sdk/common/HederaKey.java
	public HederaKey(HederaContractID contractKey, String keyDescription) {
<<<<<<< HEAD
	   	
		this.keyType = KeyType.CONTRACT;
		this.contractIDKey = contractKey;
		this.keyDescription = keyDescription;
	   	
=======
	   	logger.trace("Start - Object init key {}, type CONTRACT, description {}", contractKey, keyDescription);
=======
	public HederaKeyPair(HederaContractID contractKey, String keyDescription) {

>>>>>>> 959a7d6... Removed trace logging. Updated pom.xml to ignore errors on javadocs:src/main/java/com/hedera/sdk/common/HederaKeyPair.java
		this.keyType = KeyType.CONTRACT;
		this.contractIDKey = contractKey;
		this.keyDescription = keyDescription;

>>>>>>> 7c44335f
	}
	/**
	 * Constructs a HederaKey from a HederaContractID
	 * @param contractKey the HederaContractID used for this key
	 */
	public HederaKey(HederaContractID contractKey) {
		this(contractKey,"");
	}
	/**
	 * Constructs a HederaKey from a HederaKeyThreshold and description
	 * @param thresholdKey the HederaContractID used for this key
	 * @param keyDescription the description for the key
	 */
<<<<<<< HEAD:sdk/src/main/java/com/hedera/sdk/common/HederaKey.java
	public HederaKey(HederaKeyThreshold thresholdKey, String keyDescription) {
<<<<<<< HEAD
	   	
		this.keyType = KeyType.THRESHOLD;
		this.thresholdKey = thresholdKey;
		this.keyDescription = keyDescription;
	   	
=======
	   	logger.trace("Start - Object init key {}, type THRESHOLD, description {}", thresholdKey, keyDescription);
=======
	public HederaKeyPair(HederaKeyThreshold thresholdKey, String keyDescription) {

>>>>>>> 959a7d6... Removed trace logging. Updated pom.xml to ignore errors on javadocs:src/main/java/com/hedera/sdk/common/HederaKeyPair.java
		this.keyType = KeyType.THRESHOLD;
		this.thresholdKey = thresholdKey;
		this.keyDescription = keyDescription;

>>>>>>> 7c44335f
	}
	/**
	 * Constructs a HederaKey from a HederaKeyThreshold
	 * @param thresholdKey the HederaContractID used for this key
	 */
	public HederaKey(HederaKeyThreshold thresholdKey) {
		this(thresholdKey,"");
	}
	/**
	 * Constructs a HederaKey from a HederaKeyList and description
	 * @param keyList the HederaKeyList to use for this key
	 * @param keyDescription the description for the key
	 */
<<<<<<< HEAD:sdk/src/main/java/com/hedera/sdk/common/HederaKey.java
	public HederaKey(HederaKeyList keyList, String keyDescription) {
<<<<<<< HEAD
	   	
		this.keyType = KeyType.LIST;
		this.keyList = keyList;
		this.keyDescription = keyDescription;
	   	
=======
	   	logger.trace("Start - Object init key {}, type LIST, description {}", keyList, keyDescription);
=======
	public HederaKeyPair(HederaKeyList keyList, String keyDescription) {

>>>>>>> 959a7d6... Removed trace logging. Updated pom.xml to ignore errors on javadocs:src/main/java/com/hedera/sdk/common/HederaKeyPair.java
		this.keyType = KeyType.LIST;
		this.keyList = keyList;
		this.keyDescription = keyDescription;

>>>>>>> 7c44335f
	}
	/**
	 * Constructs a HederaKey from a HederaKeyList
	 * @param keyList the HederaKeyList to use for this key
	 */
	public HederaKey(HederaKeyList keyList) {
		this(keyList,"");
	}
	/**
	 * Constructs a HederaKey from a protobuf and description
	 * @param protobuf the protobuf to build the key with
	 * @param keyDescription the description for the key
	 */
	public HederaKey(Key protobuf, String keyDescription) {
		// convert a protobuf payload into class data
<<<<<<< HEAD
	   	
=======

>>>>>>> 7c44335f
		// reset  key just in case
		this.thresholdKey = null;
		this.contractIDKey = null;
		this.keyList = null;
		this.key = null;

		switch (protobuf.getKeyCase()) {
		case ED25519:
			byte[] pubKeyBytes = protobuf.getEd25519().toByteArray();
			this.keyPair = new EDKeyPair(pubKeyBytes, null);
			this.keyType = KeyType.ED25519;
			break;
		case RSA_3072:
			this.key = protobuf.getRSA3072().toByteArray();
			this.keyType = KeyType.RSA3072;
			break;
		case ECDSA_384:
			this.key = protobuf.getECDSA384().toByteArray();
			this.keyType = KeyType.ECDSA384;
			break;
		case CONTRACTID:
			this.contractIDKey = new HederaContractID(protobuf.getContractID());
			this.keyType = KeyType.CONTRACT;
			break;
		case THRESHOLDKEY:
			this.thresholdKey = new HederaKeyThreshold(protobuf.getThresholdKey());
			this.keyType = KeyType.THRESHOLD;
			break;
		case KEYLIST:
			this.keyList = new HederaKeyList(protobuf.getKeyList());
			this.keyType = KeyType.LIST;
			break;
		case KEY_NOT_SET:
			this.keyType = KeyType.NOTSET;
            throw new IllegalArgumentException("Key not set in protobuf data.");			
		default:
            throw new IllegalArgumentException("Key Type not recognized. You may be using an old sdk.");			
		}
		this.keyDescription = keyDescription;
<<<<<<< HEAD
	   	
=======

>>>>>>> 7c44335f
	}
	/**
	 * Constructs a HederaKey from a protobuf 
	 * @param protobuf the protobuf to build the key with
	 */
	public HederaKey(Key protobuf) {
		this(protobuf,"");
	}
	/**
	 * Gets the type of key for this object
	 * @return KeyType
	 */
	public KeyType getKeyType() {
	
<<<<<<< HEAD
	   	
=======

>>>>>>> 7c44335f
		return this.keyType;
	}
	/**
	 * Gets the key value as a byte array
	 * value will be null if not set
	 * @return byte array (byte[])
	 */
	public byte[] getKey() {
		
		return this.key;
	}
	/**
	 * Gets the contractID stored in this key
	 * return will be null if not set
	 * @return {@link HederaContractID}
	 */
	public HederaContractID getContractIDKey() {
<<<<<<< HEAD
	   	
=======

>>>>>>> 7c44335f
		return this.contractIDKey;
	}
	/**
	 * Gets the HederaKeyThreshold stored in this key
	 * return will be null if not set
	 * @return {@link HederaKeyThreshold}
	 */
	public HederaKeyThreshold getThresholdKey() {
<<<<<<< HEAD
	   	
=======

>>>>>>> 7c44335f
		return this.thresholdKey;
	}
	/**
	 * Gets the {@link HederaKeyList} stored in this key
	 * return will be null if not set
	 * @return {@link HederaKeyList}
	 */
	public HederaKeyList getKeyList() {
<<<<<<< HEAD
	   	
=======

>>>>>>> 7c44335f
		return this.keyList;
	}
	/** 
	 * Gets the protobuf representation of this key object 
	 * @return {@link Key} protobuf
	 */
	public Key getProtobuf() {
<<<<<<< HEAD
	   	
=======

>>>>>>> 7c44335f
		// Generates the protobuf payload for this class
		Key.Builder keyProtobuf = Key.newBuilder();
		
		switch (this.keyType) {
		case ED25519:
			if (this.key != null) {
				keyProtobuf.setEd25519(ByteString.copyFrom(this.key));
			}
			break;
		case RSA3072:
			if (this.key != null) {
				keyProtobuf.setRSA3072(ByteString.copyFrom(this.key));
			}
			break;
		case ECDSA384:
			if (this.key != null) {
				keyProtobuf.setECDSA384(ByteString.copyFrom(this.key));
			}
			break;
		case CONTRACT:
			if (this.contractIDKey != null) {
				keyProtobuf.setContractID(this.contractIDKey.getProtobuf());
			}
			break;
		case THRESHOLD:
			if (this.thresholdKey != null) {
				keyProtobuf.setThresholdKey(this.thresholdKey.getProtobuf());
			}
			break;
		case LIST:
			if (this.keyList != null) {
				keyProtobuf.setKeyList(this.keyList.getProtobuf());
			}
			break;
		case NOTSET:
            throw new IllegalArgumentException("Key type not set, unable to generate data.");			
		}
		
<<<<<<< HEAD
	   	
=======

>>>>>>> 7c44335f
		return keyProtobuf.build();
	}
	
	/** 
	 * Generates a {@link JSONObject} representation of this key object
	 * @return {@link JSONObject}
	 */
	@SuppressWarnings("unchecked")
	public JSONObject JSON() {
<<<<<<< HEAD
	   	
=======

>>>>>>> 7c44335f

	   	JSONObject jsonKey = new JSONObject();
	   	jsonKey.put(JSON_DESCRIPTION, this.keyDescription);
	   	jsonKey.put(JSON_UUID, this.uuid);

		switch (this.keyType) {
		case CONTRACT:
			jsonKey.put(JSON_TYPE, "CONTRACT");
			jsonKey.put(JSON_KEY, this.contractIDKey.JSON());
			break;
		case ECDSA384:
			jsonKey.put(JSON_TYPE, "ECDSA384");
			jsonKey.put(JSON_KEY,DatatypeConverter.printBase64Binary(this.key));
			break;
		case ED25519:
			jsonKey.put(JSON_TYPE, "ED25519");
			jsonKey.put(JSON_KEY,DatatypeConverter.printBase64Binary(this.key));
			break;
		case LIST:
			jsonKey.put(JSON_TYPE, "KEYLIST");
			jsonKey.put(JSON_KEYS, this.keyList.JSON());
			break;
		case RSA3072:
			jsonKey.put(JSON_TYPE, "RSA3072");
			jsonKey.put(JSON_KEY,DatatypeConverter.printBase64Binary(this.key));
			break;
		case THRESHOLD:
			jsonKey.put(JSON_TYPE, "THRESHOLD");
			jsonKey.put(JSON_KEY, this.thresholdKey.JSON());
			break;
		case NOTSET:
			jsonKey.put(JSON_TYPE, "NOTSET");
			break;
		}
<<<<<<< HEAD
	   	
=======

>>>>>>> 7c44335f
		
		return jsonKey;
	}
	/**
	 * Generates a {@link String} value for the JSON representation of this key object
	 * @return {@link String}
	 */
	public String JSONString() {
<<<<<<< HEAD
	   	
	   	
=======


>>>>>>> 7c44335f
		return JSON().toJSONString();
	}
	/**
	 * Sets this key object properties from a {@link JSONObject} representation
	 * @param jsonKey the {@link JSONObject} from which to set key values
	 */
	public void fromJSON(JSONObject jsonKey) {
<<<<<<< HEAD
	   	
=======

>>>>>>> 7c44335f
		
		if (jsonKey.containsKey(JSON_DESCRIPTION)) {
			this.keyDescription = (String) jsonKey.get(JSON_DESCRIPTION);
		} else {
			this.keyDescription = "";
		}
		if (jsonKey.containsKey(JSON_UUID)) {
			this.uuid = (String) jsonKey.get(JSON_UUID);
		} else {
			this.uuid = UUID.randomUUID().toString();
		}
		if (jsonKey.containsKey(JSON_TYPE)) {
			// reset  key just in case
			this.thresholdKey = null;
			this.contractIDKey = null;
			this.keyList = null;
			this.key = null;
			
			JSONObject oneKey = new JSONObject();
			
			switch ((String) jsonKey.get(JSON_TYPE)) {
			case  "CONTRACT":
				this.keyType = KeyType.CONTRACT;
				oneKey = (JSONObject) jsonKey.get(JSON_KEY);
				this.contractIDKey = new HederaContractID();
				contractIDKey.fromJSON(oneKey);
				break;
			case "ECDSA384":
				this.keyType = KeyType.ECDSA384;
				this.key = DatatypeConverter.parseBase64Binary((String) jsonKey.get(JSON_KEY));
				break;
			case "ED25519":
				this.keyType = KeyType.ED25519;
				this.key = DatatypeConverter.parseBase64Binary((String) jsonKey.get(JSON_KEY));
				break;
			case "KEYLIST":
				this.keyType = KeyType.LIST;
				JSONArray listOfKeys = new JSONArray();
				listOfKeys = (JSONArray) jsonKey.get(JSON_KEYS);
				this.keyList = new HederaKeyList();
				this.keyList.fromJSON(listOfKeys);
				break;
			case "RSA3072":
				this.keyType = KeyType.RSA3072;
				this.key = DatatypeConverter.parseBase64Binary((String) jsonKey.get(JSON_KEY));
				break;
			case "THRESHOLD":
				this.keyType = KeyType.THRESHOLD;
				oneKey = (JSONObject) jsonKey.get(JSON_KEY);
				this.thresholdKey = new HederaKeyThreshold();
				this.thresholdKey.fromJSON(oneKey);
				break;
			case "NOTSET":
				this.keyType = KeyType.NOTSET;
				break;
			}
		} else {
			throw new IllegalStateException("Key type isn't set in JSON.");
		}
<<<<<<< HEAD
	   	
=======

>>>>>>> 7c44335f
	}

	/**
	 * Runs a query to get entities related to this key from the Hedera Network
	 * If successful, the method populates the entityIDs, cost and stateProof for this object depending on the type of answer requested
	 * @param payment a {@link HederaTransaction} message to indicate how this query will be paid for, this can be null for Cost queries
	 * @param responseType the type of response requested from the query
	 * @return {@link Boolean} indicating success or failure of the query
	 * @throws InterruptedException should an exception occur during communication with the node
	 */
	public boolean getEntities(HederaTransaction payment, HederaQueryHeader.QueryResponseType responseType) throws InterruptedException {
		boolean result = true;
		
<<<<<<< HEAD
	   	
=======

>>>>>>> 7c44335f
		// build the query
	   	// Header
		HederaQueryHeader queryHeader = new HederaQueryHeader();
		if (payment != null) {
			queryHeader.payment = payment;
			queryHeader.responseType = responseType;
		}
		
		// get by key query
		GetByKeyQuery.Builder getByKeyQuery = GetByKeyQuery.newBuilder();
		getByKeyQuery.setKey(this.getProtobuf());
		getByKeyQuery.setHeader(queryHeader.getProtobuf());
		
		// the query itself
		HederaQuery query = new HederaQuery();
		query.queryType = QueryType.FILEGETINFO;
		query.queryData = getByKeyQuery.build();
		
		// query now set, send to network
		Response response = this.node.getFileInfo(query);

		FileGetInfoResponse.Builder fileGetInfoResponse = response.getFileGetInfo().toBuilder();
		
		// check response header first
		ResponseHeader.Builder responseHeader = fileGetInfoResponse.getHeaderBuilder();
		
		this.precheckResult = responseHeader.getNodeTransactionPrecheckCode();

		if (this.precheckResult == ResponseCodeEnum.OK) {
			GetByKeyResponse queryResponse = response.getGetByKey();
			// cost
			this.cost = responseHeader.getCost();
			//state proof
			this.stateProof = responseHeader.getStateProof().toByteArray();
			this.entityIDs.clear();
			for (int i=0; i < queryResponse.getEntitiesCount(); i++) {
				HederaEntityID entity = new HederaEntityID(queryResponse.getEntities(i));
				this.entityIDs.add(entity);
			}
		} else {
			result = false;
		}
		
<<<<<<< HEAD
	   	
=======

>>>>>>> 7c44335f
	   	return result;
	}
	/**
	 * Gets the entities related to this key from the network, requesting only an answer
	 * If successful, the method populates the entityIDs and cost for this object
	 * @param payment the {@link HederaTransaction} payload containing payment information for the query
	 * @return {@link Boolean} indicating if query was successful or not
	 * @throws InterruptedException should a communication error occur with the node
	 */
	public boolean getEntitiesAnswerOnly(HederaTransaction payment) throws InterruptedException {
<<<<<<< HEAD
	   	
=======

>>>>>>> 7c44335f
	   	return getEntities(payment, QueryResponseType.ANSWER_ONLY);
	}
	/**
	 * Gets the entities related to this key from the network, requesting a state proof
	 * If successful, the method populates the entityIDs,state proof and cost for this object
	 * @param payment the {@link HederaTransaction} payload containing payment information for the query
	 * @return {@link Boolean} indicating if query was successful or not
	 * @throws InterruptedException should a communication error occur with the node
	 */
	public boolean getEntitiesStateProof(HederaTransaction payment) throws InterruptedException {
<<<<<<< HEAD
	   	
=======

>>>>>>> 7c44335f
		return getEntities(payment, HederaQueryHeader.QueryResponseType.ANSWER_STATE_PROOF);
	}
	/**
	 * Gets the cost of running a query to get entities with only an answer
	 * If successful, the method populates the cost for this object
	 * @return {@link Boolean} indicating if query was successful or not
	 * @throws InterruptedException should a communication error occur with the node
	 */
	public boolean getEntitiesCostAnswer() throws InterruptedException {
<<<<<<< HEAD
	   	
=======

>>>>>>> 7c44335f
		return getEntities(null, HederaQueryHeader.QueryResponseType.COST_ANSWER);
	}
	/**
	 * Gets the cost of running a query to get entities with a state proof
	 * If successful, the method populates the cost for this object
	 * @return {@link Boolean} indicating if query was successful or not
	 * @throws InterruptedException should a communication error occur with the node
	 */
	public boolean getEntitiesCostAnswerStateProof() throws InterruptedException {
<<<<<<< HEAD
	   	
=======

>>>>>>> 7c44335f
		return getEntities(null, HederaQueryHeader.QueryResponseType.COST_ANSWER_STATE_PROOF);
	}
}<|MERGE_RESOLUTION|>--- conflicted
+++ resolved
@@ -31,22 +31,22 @@
 import com.hederahashgraph.api.proto.java.ResponseHeader;
 
 /**
- * A Key can be a public key from one of the three supported systems (ed25519, RSA-3072, ECDSA with p384). 
- * Or, it can be the ID of a smart contract instance, which is authorized to act as if it had a key. 
- * If an account has an ed25519 key associated with it, then the corresponding private key must sign any transaction to transfer cryptocurrency out of it. 
+ * A Key can be a public key from one of the three supported systems (ed25519, RSA-3072, ECDSA with p384).
+ * Or, it can be the ID of a smart contract instance, which is authorized to act as if it had a key.
+ * If an account has an ed25519 key associated with it, then the corresponding private key must sign any transaction to transfer cryptocurrency out of it.
  * And similarly for RSA and ECDSA.
- * A Key can be a smart contract ID, which means that smart contract is to authorize operations as if it had signed with a key that it owned. 
- * The smart contract doesn't actually have a key, and doesn't actually sign a transaction. 
+ * A Key can be a smart contract ID, which means that smart contract is to authorize operations as if it had signed with a key that it owned.
+ * The smart contract doesn't actually have a key, and doesn't actually sign a transaction.
  * But it's as if a virtual transaction were created, and the smart contract signed it with a private key.
- * A key can be a "threshold key", which means a list of M keys, any N of which must sign in order for the threshold signature to be considered valid. 
+ * A key can be a "threshold key", which means a list of M keys, any N of which must sign in order for the threshold signature to be considered valid.
  * The keys within a threshold signature may themselves be threshold signatures, to allow complex signature requirements.
- * A Key can be a list of keys. Their use is dependent on context. 
- * For example, a Hedera file is created with a list of keys, where all of them must sign a transaction to create or modify the file, 
- * but only one of them is needed to sign a transaction to delete the file. So it's a single list that sometimes acts as a 1-of-M threshold key, 
+ * A Key can be a list of keys. Their use is dependent on context.
+ * For example, a Hedera file is created with a list of keys, where all of them must sign a transaction to create or modify the file,
+ * but only one of them is needed to sign a transaction to delete the file. So it's a single list that sometimes acts as a 1-of-M threshold key,
  * and sometimes acts as an M-of-M threshold key.
- * A Key can contain a ThresholdKey or KeyList, which in turn contain a Key, so this mutual recursion would allow nesting arbitrarily deep. 
- * The current API only allows the nesting to a depth of 3 levels, such as the key being a list of threshold keys, 
- * each of which contains a list of primitive keys (e.g., ed25519). 
+ * A Key can contain a ThresholdKey or KeyList, which in turn contain a Key, so this mutual recursion would allow nesting arbitrarily deep.
+ * The current API only allows the nesting to a depth of 3 levels, such as the key being a list of threshold keys,
+ * each of which contains a list of primitive keys (e.g., ed25519).
  * In the future, this requirement may be relaxed, to allow deeper nesting.
  */
 public class HederaKey implements Serializable {
@@ -75,7 +75,7 @@
 	    ED25519,
 	    RSA3072,
 	    ECDSA384,
-	    THRESHOLD, 
+	    THRESHOLD,
 	    LIST,
 	    NOTSET
 	}
@@ -130,8 +130,8 @@
 	 * Default constructor
 	 */
 	public HederaKey() {
-	   	
-	   	
+
+
 	}
 	/**
 	 * Constructs a HederaKey from type, key bytes and description
@@ -140,11 +140,11 @@
 	 * @param keyDescription a description for the key
 	 */
 	public HederaKey(KeyType keyType, byte[] key, String keyDescription) {
-	   	
+
 		this.key = key.clone();
 		this.keyType = keyType;
 		this.keyDescription = keyDescription;
-	   	
+
 	}
 	/**
 	 * Constructs a HederaKey from type, key bytes
@@ -159,25 +159,11 @@
 	 * @param contractKey the HederaContractID used for this key
 	 * @param keyDescription the description of the key
 	 */
-<<<<<<< HEAD:sdk/src/main/java/com/hedera/sdk/common/HederaKey.java
-	public HederaKey(HederaContractID contractKey, String keyDescription) {
-<<<<<<< HEAD
-	   	
+	public HederaKeyPair(HederaContractID contractKey, String keyDescription) {
+
 		this.keyType = KeyType.CONTRACT;
 		this.contractIDKey = contractKey;
 		this.keyDescription = keyDescription;
-	   	
-=======
-	   	logger.trace("Start - Object init key {}, type CONTRACT, description {}", contractKey, keyDescription);
-=======
-	public HederaKeyPair(HederaContractID contractKey, String keyDescription) {
-
->>>>>>> 959a7d6... Removed trace logging. Updated pom.xml to ignore errors on javadocs:src/main/java/com/hedera/sdk/common/HederaKeyPair.java
-		this.keyType = KeyType.CONTRACT;
-		this.contractIDKey = contractKey;
-		this.keyDescription = keyDescription;
-
->>>>>>> 7c44335f
 	}
 	/**
 	 * Constructs a HederaKey from a HederaContractID
@@ -191,25 +177,11 @@
 	 * @param thresholdKey the HederaContractID used for this key
 	 * @param keyDescription the description for the key
 	 */
-<<<<<<< HEAD:sdk/src/main/java/com/hedera/sdk/common/HederaKey.java
-	public HederaKey(HederaKeyThreshold thresholdKey, String keyDescription) {
-<<<<<<< HEAD
-	   	
+	public HederaKeyPair(HederaKeyThreshold thresholdKey, String keyDescription) {
+
 		this.keyType = KeyType.THRESHOLD;
 		this.thresholdKey = thresholdKey;
 		this.keyDescription = keyDescription;
-	   	
-=======
-	   	logger.trace("Start - Object init key {}, type THRESHOLD, description {}", thresholdKey, keyDescription);
-=======
-	public HederaKeyPair(HederaKeyThreshold thresholdKey, String keyDescription) {
-
->>>>>>> 959a7d6... Removed trace logging. Updated pom.xml to ignore errors on javadocs:src/main/java/com/hedera/sdk/common/HederaKeyPair.java
-		this.keyType = KeyType.THRESHOLD;
-		this.thresholdKey = thresholdKey;
-		this.keyDescription = keyDescription;
-
->>>>>>> 7c44335f
 	}
 	/**
 	 * Constructs a HederaKey from a HederaKeyThreshold
@@ -223,25 +195,11 @@
 	 * @param keyList the HederaKeyList to use for this key
 	 * @param keyDescription the description for the key
 	 */
-<<<<<<< HEAD:sdk/src/main/java/com/hedera/sdk/common/HederaKey.java
-	public HederaKey(HederaKeyList keyList, String keyDescription) {
-<<<<<<< HEAD
-	   	
+	public HederaKeyPair(HederaKeyList keyList, String keyDescription) {
+
 		this.keyType = KeyType.LIST;
 		this.keyList = keyList;
 		this.keyDescription = keyDescription;
-	   	
-=======
-	   	logger.trace("Start - Object init key {}, type LIST, description {}", keyList, keyDescription);
-=======
-	public HederaKeyPair(HederaKeyList keyList, String keyDescription) {
-
->>>>>>> 959a7d6... Removed trace logging. Updated pom.xml to ignore errors on javadocs:src/main/java/com/hedera/sdk/common/HederaKeyPair.java
-		this.keyType = KeyType.LIST;
-		this.keyList = keyList;
-		this.keyDescription = keyDescription;
-
->>>>>>> 7c44335f
 	}
 	/**
 	 * Constructs a HederaKey from a HederaKeyList
@@ -257,11 +215,7 @@
 	 */
 	public HederaKey(Key protobuf, String keyDescription) {
 		// convert a protobuf payload into class data
-<<<<<<< HEAD
-	   	
-=======
-
->>>>>>> 7c44335f
+
 		// reset  key just in case
 		this.thresholdKey = null;
 		this.contractIDKey = null;
@@ -296,19 +250,15 @@
 			break;
 		case KEY_NOT_SET:
 			this.keyType = KeyType.NOTSET;
-            throw new IllegalArgumentException("Key not set in protobuf data.");			
+            throw new IllegalArgumentException("Key not set in protobuf data.");
 		default:
-            throw new IllegalArgumentException("Key Type not recognized. You may be using an old sdk.");			
+            throw new IllegalArgumentException("Key Type not recognized. You may be using an old sdk.");
 		}
 		this.keyDescription = keyDescription;
-<<<<<<< HEAD
-	   	
-=======
-
->>>>>>> 7c44335f
-	}
-	/**
-	 * Constructs a HederaKey from a protobuf 
+
+	}
+	/**
+	 * Constructs a HederaKey from a protobuf
 	 * @param protobuf the protobuf to build the key with
 	 */
 	public HederaKey(Key protobuf) {
@@ -319,12 +269,8 @@
 	 * @return KeyType
 	 */
 	public KeyType getKeyType() {
-	
-<<<<<<< HEAD
-	   	
-=======
-
->>>>>>> 7c44335f
+
+
 		return this.keyType;
 	}
 	/**
@@ -333,7 +279,7 @@
 	 * @return byte array (byte[])
 	 */
 	public byte[] getKey() {
-		
+
 		return this.key;
 	}
 	/**
@@ -342,11 +288,7 @@
 	 * @return {@link HederaContractID}
 	 */
 	public HederaContractID getContractIDKey() {
-<<<<<<< HEAD
-	   	
-=======
-
->>>>>>> 7c44335f
+
 		return this.contractIDKey;
 	}
 	/**
@@ -355,11 +297,7 @@
 	 * @return {@link HederaKeyThreshold}
 	 */
 	public HederaKeyThreshold getThresholdKey() {
-<<<<<<< HEAD
-	   	
-=======
-
->>>>>>> 7c44335f
+
 		return this.thresholdKey;
 	}
 	/**
@@ -368,26 +306,18 @@
 	 * @return {@link HederaKeyList}
 	 */
 	public HederaKeyList getKeyList() {
-<<<<<<< HEAD
-	   	
-=======
-
->>>>>>> 7c44335f
+
 		return this.keyList;
 	}
-	/** 
-	 * Gets the protobuf representation of this key object 
+	/**
+	 * Gets the protobuf representation of this key object
 	 * @return {@link Key} protobuf
 	 */
 	public Key getProtobuf() {
-<<<<<<< HEAD
-	   	
-=======
-
->>>>>>> 7c44335f
+
 		// Generates the protobuf payload for this class
 		Key.Builder keyProtobuf = Key.newBuilder();
-		
+
 		switch (this.keyType) {
 		case ED25519:
 			if (this.key != null) {
@@ -420,28 +350,20 @@
 			}
 			break;
 		case NOTSET:
-            throw new IllegalArgumentException("Key type not set, unable to generate data.");			
-		}
-		
-<<<<<<< HEAD
-	   	
-=======
-
->>>>>>> 7c44335f
+            throw new IllegalArgumentException("Key type not set, unable to generate data.");
+		}
+
+
 		return keyProtobuf.build();
 	}
-	
-	/** 
+
+	/**
 	 * Generates a {@link JSONObject} representation of this key object
 	 * @return {@link JSONObject}
 	 */
 	@SuppressWarnings("unchecked")
 	public JSONObject JSON() {
-<<<<<<< HEAD
-	   	
-=======
-
->>>>>>> 7c44335f
+
 
 	   	JSONObject jsonKey = new JSONObject();
 	   	jsonKey.put(JSON_DESCRIPTION, this.keyDescription);
@@ -476,12 +398,8 @@
 			jsonKey.put(JSON_TYPE, "NOTSET");
 			break;
 		}
-<<<<<<< HEAD
-	   	
-=======
-
->>>>>>> 7c44335f
-		
+
+
 		return jsonKey;
 	}
 	/**
@@ -489,13 +407,8 @@
 	 * @return {@link String}
 	 */
 	public String JSONString() {
-<<<<<<< HEAD
-	   	
-	   	
-=======
-
-
->>>>>>> 7c44335f
+
+
 		return JSON().toJSONString();
 	}
 	/**
@@ -503,12 +416,8 @@
 	 * @param jsonKey the {@link JSONObject} from which to set key values
 	 */
 	public void fromJSON(JSONObject jsonKey) {
-<<<<<<< HEAD
-	   	
-=======
-
->>>>>>> 7c44335f
-		
+
+
 		if (jsonKey.containsKey(JSON_DESCRIPTION)) {
 			this.keyDescription = (String) jsonKey.get(JSON_DESCRIPTION);
 		} else {
@@ -525,9 +434,9 @@
 			this.contractIDKey = null;
 			this.keyList = null;
 			this.key = null;
-			
+
 			JSONObject oneKey = new JSONObject();
-			
+
 			switch ((String) jsonKey.get(JSON_TYPE)) {
 			case  "CONTRACT":
 				this.keyType = KeyType.CONTRACT;
@@ -567,11 +476,7 @@
 		} else {
 			throw new IllegalStateException("Key type isn't set in JSON.");
 		}
-<<<<<<< HEAD
-	   	
-=======
-
->>>>>>> 7c44335f
+
 	}
 
 	/**
@@ -584,12 +489,8 @@
 	 */
 	public boolean getEntities(HederaTransaction payment, HederaQueryHeader.QueryResponseType responseType) throws InterruptedException {
 		boolean result = true;
-		
-<<<<<<< HEAD
-	   	
-=======
-
->>>>>>> 7c44335f
+
+
 		// build the query
 	   	// Header
 		HederaQueryHeader queryHeader = new HederaQueryHeader();
@@ -597,25 +498,25 @@
 			queryHeader.payment = payment;
 			queryHeader.responseType = responseType;
 		}
-		
+
 		// get by key query
 		GetByKeyQuery.Builder getByKeyQuery = GetByKeyQuery.newBuilder();
 		getByKeyQuery.setKey(this.getProtobuf());
 		getByKeyQuery.setHeader(queryHeader.getProtobuf());
-		
+
 		// the query itself
 		HederaQuery query = new HederaQuery();
 		query.queryType = QueryType.FILEGETINFO;
 		query.queryData = getByKeyQuery.build();
-		
+
 		// query now set, send to network
 		Response response = this.node.getFileInfo(query);
 
 		FileGetInfoResponse.Builder fileGetInfoResponse = response.getFileGetInfo().toBuilder();
-		
+
 		// check response header first
 		ResponseHeader.Builder responseHeader = fileGetInfoResponse.getHeaderBuilder();
-		
+
 		this.precheckResult = responseHeader.getNodeTransactionPrecheckCode();
 
 		if (this.precheckResult == ResponseCodeEnum.OK) {
@@ -632,12 +533,8 @@
 		} else {
 			result = false;
 		}
-		
-<<<<<<< HEAD
-	   	
-=======
-
->>>>>>> 7c44335f
+
+
 	   	return result;
 	}
 	/**
@@ -648,11 +545,7 @@
 	 * @throws InterruptedException should a communication error occur with the node
 	 */
 	public boolean getEntitiesAnswerOnly(HederaTransaction payment) throws InterruptedException {
-<<<<<<< HEAD
-	   	
-=======
-
->>>>>>> 7c44335f
+
 	   	return getEntities(payment, QueryResponseType.ANSWER_ONLY);
 	}
 	/**
@@ -663,11 +556,7 @@
 	 * @throws InterruptedException should a communication error occur with the node
 	 */
 	public boolean getEntitiesStateProof(HederaTransaction payment) throws InterruptedException {
-<<<<<<< HEAD
-	   	
-=======
-
->>>>>>> 7c44335f
+
 		return getEntities(payment, HederaQueryHeader.QueryResponseType.ANSWER_STATE_PROOF);
 	}
 	/**
@@ -677,11 +566,7 @@
 	 * @throws InterruptedException should a communication error occur with the node
 	 */
 	public boolean getEntitiesCostAnswer() throws InterruptedException {
-<<<<<<< HEAD
-	   	
-=======
-
->>>>>>> 7c44335f
+
 		return getEntities(null, HederaQueryHeader.QueryResponseType.COST_ANSWER);
 	}
 	/**
@@ -691,11 +576,7 @@
 	 * @throws InterruptedException should a communication error occur with the node
 	 */
 	public boolean getEntitiesCostAnswerStateProof() throws InterruptedException {
-<<<<<<< HEAD
-	   	
-=======
-
->>>>>>> 7c44335f
+
 		return getEntities(null, HederaQueryHeader.QueryResponseType.COST_ANSWER_STATE_PROOF);
 	}
 }