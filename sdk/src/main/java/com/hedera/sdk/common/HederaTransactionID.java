--- conflicted
+++ resolved
@@ -8,12 +8,12 @@
 import com.hederahashgraph.api.proto.java.TransactionID;
 
 /**
- * The ID for a transaction. This is used for retrieving receipts and records for a transaction, for appending to a file right after creating it, 
- * for instantiating a smart contract with bytecode in a file just created, and internally by the network for detecting when duplicate 
- * transactions are submitted. A user might get a transaction processed faster by submitting it to N nodes, each with a different node account, 
- * but all with the same TransactionID. Then, the transaction will take effect when the first of all those nodes submits the transaction and it 
- * reaches consensus. The other transactions will not take effect. So this could make the transaction take effect faster, if any given node 
- * might be slow. However, the full transaction fee is charged for each transaction, so the total fee is N times as much if the transaction 
+ * The ID for a transaction. This is used for retrieving receipts and records for a transaction, for appending to a file right after creating it,
+ * for instantiating a smart contract with bytecode in a file just created, and internally by the network for detecting when duplicate
+ * transactions are submitted. A user might get a transaction processed faster by submitting it to N nodes, each with a different node account,
+ * but all with the same TransactionID. Then, the transaction will take effect when the first of all those nodes submits the transaction and it
+ * reaches consensus. The other transactions will not take effect. So this could make the transaction take effect faster, if any given node
+ * might be slow. However, the full transaction fee is charged for each transaction, so the total fee is N times as much if the transaction
  * is sent to N nodes.
  */
 public class HederaTransactionID implements Serializable {
@@ -34,13 +34,8 @@
 	 * Default constructor
 	 */
 	public HederaTransactionID() {
-<<<<<<< HEAD
-	   	
-	   	
-=======
 
 
->>>>>>> 7c44335f
 	}
 	/**
 	 * Constructs from a {@link HederaAccountID}
@@ -48,19 +43,11 @@
 	 * @param accountID the account ID to initialise the object with
 	 */
 	public HederaTransactionID(HederaAccountID accountID) {
-<<<<<<< HEAD
-	   	
-		this.accountID = accountID;
-		// timestamp defaults to now if not specified
-		this.transactionValidStart = new HederaTimeStamp();
-	   	
-=======
 
 		this.accountID = accountID;
 		// timestamp defaults to now if not specified
 		this.transactionValidStart = new HederaTimeStamp();
 
->>>>>>> 7c44335f
 	}
 	/**
 	 * Constructs from a {@link HederaAccountID} and {@link HederaTimeStamp}
@@ -68,17 +55,10 @@
 	 * @param transactionValidStart the transaction valid start date/time
 	 */
 	public HederaTransactionID(HederaAccountID accountID, HederaTimeStamp transactionValidStart) {
-<<<<<<< HEAD
-	   	
-		this.accountID = accountID;
-		this.transactionValidStart = transactionValidStart;
-	   	
-=======
 
 		this.accountID = accountID;
 		this.transactionValidStart = transactionValidStart;
 
->>>>>>> 7c44335f
 	}
 
 	/**
@@ -86,39 +66,24 @@
 	 * @param transactionIDProtobuf the transactinID in protobuf format
 	 */
 	public HederaTransactionID(TransactionID transactionIDProtobuf) {
-<<<<<<< HEAD
-	   	
-		this.transactionValidStart = new HederaTimeStamp(transactionIDProtobuf.getTransactionValidStart());
-		this.accountID = new HederaAccountID(transactionIDProtobuf.getAccountID());
-	   	
-=======
 
 		this.transactionValidStart = new HederaTimeStamp(transactionIDProtobuf.getTransactionValidStart());
 		this.accountID = new HederaAccountID(transactionIDProtobuf.getAccountID());
 
->>>>>>> 7c44335f
 	}
 
 	/**
-	 * Generate a {@link HederaTransactionID} protobuf payload for this object 
+	 * Generate a {@link HederaTransactionID} protobuf payload for this object
 	 * @return {@link TransactionID}
 	 */
 	public TransactionID getProtobuf() {
-<<<<<<< HEAD
-	   	
-=======
 
->>>>>>> 7c44335f
 		TransactionID.Builder transactionID = TransactionID.newBuilder();
-		
+
 		transactionID.setAccountID(this.accountID.getProtobuf());
 		transactionID.setTransactionValidStart(this.transactionValidStart.getProtobuf());
-		
-<<<<<<< HEAD
-	   	
-=======
 
->>>>>>> 7c44335f
+
 		return transactionID.build();
 	}
 }