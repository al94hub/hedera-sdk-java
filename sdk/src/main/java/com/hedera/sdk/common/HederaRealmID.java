--- conflicted
+++ resolved
@@ -26,13 +26,8 @@
 	 * Default constructor
 	 */
 	public HederaRealmID() {
-<<<<<<< HEAD
-	   	
-	   	
-=======
 
 
->>>>>>> 7c44335f
 	}
 	/**
 	 * Constructor from a shard number and realm number
@@ -40,46 +35,28 @@
 	 * @param realmNum the realm's number
 	 */
 	public HederaRealmID(long shardNum, long realmNum) {
-<<<<<<< HEAD
-	   	
- 		this.shardNum = shardNum;
- 		this.realmNum = realmNum;
-	   	
-=======
 
  		this.shardNum = shardNum;
  		this.realmNum = realmNum;
 
->>>>>>> 7c44335f
 	}
 	/**
 	 * Constructor from a protobuf {@link RealmID}
 	 * @param realmIDProtobuf a protobuf expression of a RealmID
 	 */
 	public HederaRealmID(RealmID realmIDProtobuf) {
-<<<<<<< HEAD
-	   	
-		this.shardNum = realmIDProtobuf.getShardNum();
-		this.realmNum = realmIDProtobuf.getRealmNum();
-	   	
-=======
 
 		this.shardNum = realmIDProtobuf.getShardNum();
 		this.realmNum = realmIDProtobuf.getRealmNum();
 
->>>>>>> 7c44335f
 	}
 	/**
 	 * Gets a {@link RealmID} protobuf for this object
 	 * @return {@link RealmID}
 	 */
 	public RealmID getProtobuf() {
-<<<<<<< HEAD
-	   	
-=======
 
->>>>>>> 7c44335f
-		
+
 	   	RealmID.Builder realmID = RealmID.newBuilder();
 		if (this.shardNum > 0) {
 			realmID.setShardNum(this.shardNum);
@@ -87,11 +64,7 @@
 	   	if (this.realmNum > 0) {
 	   		realmID.setRealmNum(this.realmNum);
 	   	}
-<<<<<<< HEAD
-		
-=======
 
->>>>>>> 7c44335f
 
 		return realmID.build();
 	}
