package com.hedera.sdk.common;

import java.io.Serializable;
import org.slf4j.
import com.hederahashgraph.api.proto.java.AccountID;

/**
 * The ID for a cryptocurrency account, it is composed
 * of a shard number, a realm number and an account number
 */
public class HederaAccountID implements Serializable {
	final ch.qos.logback.classic.

	private static final long serialVersionUID = 1;

	/**
	 * the shard number (nonnegative)
	 */
	public long shardNum = 0;

	/**
	 * the realm number
	 * note: if set to -1, in future versions it will be automatically assigned by the Hedera network
	 */
	public long realmNum = 0;

	/**
	 * the account number (nonnegative and unique within its realm)
	 */
	public long accountNum = 1;
	
	/**
	 * Default constructor, creates a HederaAccountID with default values
	 */
	public HederaAccountID() {
	}

	/**
	 * Constructor for a HederaAccountID from specified parameter values
	 * @param shardNum the shard number
	 * @param realmNum the realm number
	 * @param accountNum the account number (unique within its realm)
	 */
	public HederaAccountID(long shardNum, long realmNum, long accountNum) {
<<<<<<< HEAD
	   	
 		this.shardNum = shardNum;
		this.realmNum = realmNum;
		this.accountNum = accountNum;
	   	
=======
 		this.shardNum = shardNum;
		this.realmNum = realmNum;
		this.accountNum = accountNum;
>>>>>>> 7c44335f
	}

	/**
	 * Constructor for a HederaAccountID from protobuf
	 * @param accountIDProtobuf the protobuf from which to create the account ID
	 */
	public HederaAccountID(AccountID accountIDProtobuf) {
<<<<<<< HEAD
	   	
		this.shardNum = accountIDProtobuf.getShardNum();
		this.realmNum = accountIDProtobuf.getRealmNum();
		this.accountNum = accountIDProtobuf.getAccountNum();
	   	
=======
		this.shardNum = accountIDProtobuf.getShardNum();
		this.realmNum = accountIDProtobuf.getRealmNum();
		this.accountNum = accountIDProtobuf.getAccountNum();
>>>>>>> 7c44335f
	}

	/**
	 * Generate a protobuf payload for this object
	 * @return a protobuf AccountID 
	 */
	public AccountID getProtobuf() {
<<<<<<< HEAD
	   	
		
=======
>>>>>>> 7c44335f
		AccountID.Builder accountID = AccountID.newBuilder();
		
		if (this.realmNum != -1) {
			accountID.setRealmNum(this.realmNum);
		}
		accountID.setShardNum(this.shardNum);
		if (this.realmNum != -1) {
			accountID.setRealmNum(this.realmNum);
		}
		accountID.setAccountNum(this.accountNum);
<<<<<<< HEAD
	   	
=======
>>>>>>> 7c44335f

		return accountID.build();
	}
}<|MERGE_RESOLUTION|>--- conflicted
+++ resolved
@@ -28,7 +28,7 @@
 	 * the account number (nonnegative and unique within its realm)
 	 */
 	public long accountNum = 1;
-	
+
 	/**
 	 * Default constructor, creates a HederaAccountID with default values
 	 */
@@ -42,17 +42,9 @@
 	 * @param accountNum the account number (unique within its realm)
 	 */
 	public HederaAccountID(long shardNum, long realmNum, long accountNum) {
-<<<<<<< HEAD
-	   	
  		this.shardNum = shardNum;
 		this.realmNum = realmNum;
 		this.accountNum = accountNum;
-	   	
-=======
- 		this.shardNum = shardNum;
-		this.realmNum = realmNum;
-		this.accountNum = accountNum;
->>>>>>> 7c44335f
 	}
 
 	/**
@@ -60,31 +52,18 @@
 	 * @param accountIDProtobuf the protobuf from which to create the account ID
 	 */
 	public HederaAccountID(AccountID accountIDProtobuf) {
-<<<<<<< HEAD
-	   	
 		this.shardNum = accountIDProtobuf.getShardNum();
 		this.realmNum = accountIDProtobuf.getRealmNum();
 		this.accountNum = accountIDProtobuf.getAccountNum();
-	   	
-=======
-		this.shardNum = accountIDProtobuf.getShardNum();
-		this.realmNum = accountIDProtobuf.getRealmNum();
-		this.accountNum = accountIDProtobuf.getAccountNum();
->>>>>>> 7c44335f
 	}
 
 	/**
 	 * Generate a protobuf payload for this object
-	 * @return a protobuf AccountID 
+	 * @return a protobuf AccountID
 	 */
 	public AccountID getProtobuf() {
-<<<<<<< HEAD
-	   	
-		
-=======
->>>>>>> 7c44335f
 		AccountID.Builder accountID = AccountID.newBuilder();
-		
+
 		if (this.realmNum != -1) {
 			accountID.setRealmNum(this.realmNum);
 		}
@@ -93,10 +72,6 @@
 			accountID.setRealmNum(this.realmNum);
 		}
 		accountID.setAccountNum(this.accountNum);
-<<<<<<< HEAD
-	   	
-=======
->>>>>>> 7c44335f
 
 		return accountID.build();
 	}
