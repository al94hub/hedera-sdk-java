--- conflicted
+++ resolved
@@ -9,8 +9,8 @@
 import com.hederahashgraph.api.proto.java.ContractFunctionResult;
 
 /**
- * The result returned by a call to a smart contract function. This is part of the response to a ContractCallLocal query, 
- * and is in the record for a ContractCall or ContractCreateInstance transaction. 
+ * The result returned by a call to a smart contract function. This is part of the response to a ContractCallLocal query,
+ * and is in the record for a ContractCall or ContractCreateInstance transaction.
  * The ContractCreateInstance transaction record has the results of the call to the constructor.
  */
 public class HederaContractFunctionResult implements Serializable {
@@ -75,13 +75,8 @@
 	 * Default constructor
 	 */
 	public HederaContractFunctionResult() {
-<<<<<<< HEAD
-	   	
-	   	
-=======
 
 
->>>>>>> 7c44335f
 	}
 
 	/**
@@ -89,11 +84,7 @@
 	 * @param contractFunctionResultProtobuf the result of a contract function execution
 	 */
 	public HederaContractFunctionResult(ContractFunctionResult contractFunctionResultProtobuf) {
-<<<<<<< HEAD
-		
-=======
 
->>>>>>> 7c44335f
 		this.contractID = new HederaContractID(contractFunctionResultProtobuf.getContractID());
 		this.contractCallResult = contractFunctionResultProtobuf.getContractCallResult().toByteArray();
 		this.errorMessage = contractFunctionResultProtobuf.getErrorMessage();
@@ -104,26 +95,18 @@
 			HederaContractLogInfo contractLogInfo = new HederaContractLogInfo(contractFunctionResultProtobuf.getLogInfo(i));
 			this.contractLogInfo.add(contractLogInfo);
 		}
-<<<<<<< HEAD
-		
-=======
 
->>>>>>> 7c44335f
 	}
 
 	/**
 	 * Generate a {@link ContractFunctionResult} protobuf payload for this object
-	 * @return {@link ContractFunctionResult} 
+	 * @return {@link ContractFunctionResult}
 	 */
 	public ContractFunctionResult getProtobuf() {
-<<<<<<< HEAD
-		
-=======
 
->>>>>>> 7c44335f
-	
+
 		ContractFunctionResult.Builder contractFunctionResultProtobuf = ContractFunctionResult.newBuilder();
-		
+
 		contractFunctionResultProtobuf.setContractID(this.contractID.getProtobuf());
 		contractFunctionResultProtobuf.setContractCallResult(ByteString.copyFrom(this.contractCallResult));
 		contractFunctionResultProtobuf.setErrorMessage(this.errorMessage);
@@ -133,7 +116,7 @@
 		for (int i=0; i < this.contractLogInfo.size(); i++) {
 			contractFunctionResultProtobuf.addLogInfo(this.contractLogInfo.get(i).getProtobuf());
 		}
-		
+
 		return contractFunctionResultProtobuf.build();
 	}
 }